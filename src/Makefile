TARGETS := astaire

VPATH := ../modules/cpp-common/src

astaire_SOURCES := memcached_tap_client.cpp \
                   memcached_config.cpp \
                   memcachedstoreview.cpp \
                   astaire_statistics.cpp \
                   statistic.cpp \
                   zmq_lvc.cpp \
                   astaire.cpp \
                   signalhandler.cpp \
                   utils.cpp \
                   logger.cpp \
                   log.cpp \
                   alarm.cpp \
                   main.cpp

astaire_CPPFLAGS := -I../include \
                    -I../usr/include \
                    -I../modules/cpp-common/include \
                    -I../modules/cpp-common/test_utils

astaire_LDFLAGS := -L../usr/lib \
                   -lmemcached \
                   -lpthread \
                   -lboost_filesystem \
                   -lboost_system \
                   -lrt \
                   -lzmq

include ../build-infra/cpp.mk

# Alarm definition generation rules
ROOT := $(abspath $(shell pwd)/../)
<<<<<<< HEAD
MK_DIR := ${ROOT}/mk

# Disabling all test related targets as Astaire currently has no UTs
#GTEST_DIR := $(ROOT)/modules/gmock/gtest
#GMOCK_DIR := $(ROOT)/modules/gmock

TARGET := astaire
#TARGET_TEST := astaire_test

TARGET_SOURCES := memcached_tap_client.cpp \
                  memcached_config.cpp \
                  memcachedstoreview.cpp \
                  astaire_statistics.cpp \
                  statistic.cpp \
                  zmq_lvc.cpp \
                  astaire.cpp \
                  signalhandler.cpp \
                  utils.cpp \
                  logger.cpp \
                  log.cpp \
                  alarm.cpp \
                  proxy_server.cpp \
                  memcached_backend.cpp

TARGET_SOURCES_BUILD := main.cpp

#TARGET_SOURCES_TEST := main.cpp

#TARGET_EXTRA_OBJS_TEST := gmock-all.o \
#                          gtest-all.o

#TEST_XML = $(TEST_OUT_DIR)/test_detail_$(TARGET_TEST).xml
#COVERAGE_XML = $(TEST_OUT_DIR)/coverage_$(TARGET_TEST).xml
#COVERAGE_LIST_TMP = $(TEST_OUT_DIR)/coverage_list_tmp
#COVERAGE_LIST = $(TEST_OUT_DIR)/coverage_list
#COVERAGE_MASTER_LIST = ut/coverage-not-yet
#VG_XML = $(TEST_OUT_DIR)/vg_$(TARGET_TEST).memcheck
#VG_OUT = $(TEST_OUT_DIR)/vg_$(TARGET_TEST).txt
#VG_LIST = $(TEST_OUT_DIR)/vg_$(TARGET_TEST)_list

#VG_SUPPRESS = ut/$(TARGET_TEST).supp

#EXTRA_CLEANS += $(TEST_XML) \
#                $(COVERAGE_XML) \
#                $(VG_XML) $(VG_OUT) \
#                $(OBJ_DIR_TEST)/*.gcno \
#                $(OBJ_DIR_TEST)/*.gcda \
#                *.gcov

CPPFLAGS += -Wno-write-strings \
            -ggdb3 -gdwarf-2 -std=c++0x
CPPFLAGS += -I${ROOT}/include \
            -I${ROOT}/usr/include \
            -I${ROOT}/modules/cpp-common/include \
            -I${ROOT}/modules/cpp-common/test_utils

# Add modules/cpp-common/src as a VPATH to pull in required common modules
VPATH := ${ROOT}/modules/cpp-common/src:${ROOT}/modules/cpp-common/test_utils

# Production build:
#
# Enable optimization in production only.
CPPFLAGS := $(filter-out -O2,$(CPPFLAGS))
CPPFLAGS_BUILD += -O2

# Test build:
#
# Turn on code coverage.
# Disable optimization, for speed and coverage accuracy.
# Allow testing of private and protected fields/methods.
# Add the Google Mock / Google Test includes.
#CPPFLAGS_TEST  += -DUNIT_TEST \
#                  -fprofile-arcs -ftest-coverage \
#                  -O0 \
#                  -fno-access-control \
#                  -I$(GTEST_DIR)/include -I$(GMOCK_DIR)/include

LDFLAGS += -L${ROOT}/usr/lib
LDFLAGS += -lmemcached \
           -lpthread \
           -lboost_filesystem \
           -lboost_system \
           -lrt \
           -lzmq \
           -lsas

# Test build uses just-built libraries, which may not be installed
#LDFLAGS_TEST += -Wl,-rpath=$(ROOT)/usr/lib

# Now the GMock / GTest boilerplate.
#GTEST_HEADERS := $(GTEST_DIR)/include/gtest/*.h \
#                 $(GTEST_DIR)/include/gtest/internal/*.h
#GMOCK_HEADERS := $(GMOCK_DIR)/include/gmock/*.h \
#                 $(GMOCK_DIR)/include/gmock/internal/*.h \
#                 $(GTEST_HEADERS)

#GTEST_SRCS_ := $(GTEST_DIR)/src/*.cc $(GTEST_DIR)/src/*.h $(GTEST_HEADERS)
#GMOCK_SRCS_ := $(GMOCK_DIR)/src/*.cc $(GMOCK_HEADERS)
# End of boilerplate

COVERAGEFLAGS = $(OBJ_DIR_TEST) --object-directory=$(shell pwd) --root=${ROOT} \
                --exclude='(^include/|^modules/gmock/|^modules/rapidjson/|^modules/cpp-common/include/|^modules/cpp-common/test_utils|^ut/|^usr/)' \
                --sort-percentage

#VGFLAGS = --suppressions=$(VG_SUPPRESS) \
#          --gen-suppressions=all \
#          --leak-check=full \
#          --track-origins=yes \
#          --malloc-fill=cc \
#          --free-fill=df

# Define JUSTTEST=<testname> to test just that test.  Easier than
# passing the --gtest_filter in EXTRA_TEST_ARGS.
#ifdef JUSTTEST
#  EXTRA_TEST_ARGS ?= --gtest_filter=*$(JUSTTEST)*
#endif

build: ${ROOT}/usr/include/astaire_alarmdefinition.h

include ${MK_DIR}/platform.mk
include ${ROOT}/modules/cpp-common/makefiles/alarm-utils.mk

.PHONY: stage-build
stage-build: build

#.PHONY: test
#test: run_test coverage vg coverage-check vg-check

# Run the test.  You can set EXTRA_TEST_ARGS to pass extra arguments
# to the test, e.g.,
#
#   make EXTRA_TEST_ARGS=--gtest_filter=StatefulProxyTest* run_test
#
# runs just the StatefulProxyTest tests.
#
# Ignore failure here; it will be detected by Jenkins.
#.PHONY: run_test
#run_test: build_test | $(TEST_OUT_DIR)
#	rm -f $(TEST_XML)
#	rm -f $(OBJ_DIR_TEST)/*.gcda
#	$(TARGET_BIN_TEST) $(EXTRA_TEST_ARGS) --gtest_output=xml:$(TEST_XML)

#.PHONY: coverage
#coverage: | $(TEST_OUT_DIR)
#	$(GCOVR) $(COVERAGEFLAGS) --xml > $(COVERAGE_XML)

# Check that we have 100% coverage of all files except those that we
# have declared we're being relaxed on.  In particular, all new files
# must have 100% coverage or be added to $(COVERAGE_MASTER_LIST).
# The string "Marking build unstable" is recognised by the CI scripts
# and if it is found the build is marked unstable.
#.PHONY: coverage-check
#coverage-check: coverage
#	@xmllint --xpath '//class[@line-rate!="1.0"]/@filename' $(COVERAGE_XML) \
#		| tr ' ' '\n' \
#		| grep filename= \
#		| cut -d\" -f2 \
#		| sort > $(COVERAGE_LIST_TMP)
#	@sort $(COVERAGE_MASTER_LIST) | comm -23 $(COVERAGE_LIST_TMP) - > $(COVERAGE_LIST)
#	@if grep -q ^ $(COVERAGE_LIST) ; then \
#		echo "Error: some files unexpectedly have less than 100% code coverage:" ; \
#		cat $(COVERAGE_LIST) ; \
#		/bin/false ; \
#		echo "Marking build unstable." ; \
#	fi

# Get quick coverage data at the command line. Add --branches to get branch info
# instead of line info in report.  *.gcov files generated in current directory
# if you need to see full detail.
#.PHONY: coverage_raw
#coverage_raw: | $(TEST_OUT_DIR)
#	$(GCOVR) $(COVERAGEFLAGS) --keep

#.PHONY: debug
#debug: build_test
#	gdb --args $(TARGET_BIN_TEST) $(EXTRA_TEST_ARGS)

# Don't run VG against death tests; they don't play nicely.
# Be aware that running this will count towards coverage.
# Don't send output to console, or it might be confused with the full
# unit-test run earlier.
# Test failure should not lead to build failure - instead we observe
# test failure from Jenkins.
#.PHONY: vg
#vg: build_test | $(TEST_OUT_DIR)
#	-valgrind --xml=yes --xml-file=$(VG_XML) $(VGFLAGS) \
#	  $(TARGET_BIN_TEST) --gtest_filter='-*DeathTest*' $(EXTRA_TEST_ARGS) > $(VG_OUT) 2>&1

# Check whether there were any errors from valgrind. Output to screen any errors found,
# and details of where to find the full logs.
# The output file will contain <error><kind>ERROR</kind></error>, or 'XPath set is empty'
# if there are no errors.
#.PHONY: vg-check
#vg-check: vg
#	@xmllint --xpath '//error/kind' $(VG_XML) 2>&1 | \
#		sed -e 's#<kind>##g' | \
#		sed -e 's#</kind>#\n#g' | \
#		sort > $(VG_LIST)
#	@if grep -q -v "XPath set is empty" $(VG_LIST) ; then \
#		echo "Error: some memory errors have been detected" ; \
#		cat $(VG_LIST) ; \
#		echo "See $(VG_XML) for further details." ; \
#	fi

#.PHONY: vg_raw
#vg_raw: build_test | $(TEST_OUT_DIR)
#	-valgrind --gen-suppressions=all $(VGFLAGS) \
#	  $(TARGET_BIN_TEST) --gtest_filter='-*DeathTest*' $(EXTRA_TEST_ARGS)

.PHONY: distclean
distclean: clean

${ROOT}/usr/include/astaire_alarmdefinition.h : ${BUILD_DIR}/bin/alarm_header ${ROOT}/root/usr/share/clearwater/infrastructure/alarms/astaire_alarms.json
	${BUILD_DIR}/bin/alarm_header -j "${ROOT}/root/usr/share/clearwater/infrastructure/alarms/astaire_alarms.json" -n "astaire"
=======
MODULE_DIR := ${ROOT}/modules
include ../modules/cpp-common/makefiles/alarm-utils.mk

../usr/include/astaire_alarmdefinition.h : ../build/bin/alarm_header ../root/usr/share/clearwater/infrastructure/alarms/astaire_alarms.json
	$< -j "../root/usr/share/clearwater/infrastructure/alarms/astaire_alarms.json" -n "astaire"
>>>>>>> 6e5462cc
	mv astaire_alarmdefinition.h $@
${astaire_OBJECT_DIR}/main.o : ../usr/include/astaire_alarmdefinition.h<|MERGE_RESOLUTION|>--- conflicted
+++ resolved
@@ -33,227 +33,10 @@
 
 # Alarm definition generation rules
 ROOT := $(abspath $(shell pwd)/../)
-<<<<<<< HEAD
-MK_DIR := ${ROOT}/mk
-
-# Disabling all test related targets as Astaire currently has no UTs
-#GTEST_DIR := $(ROOT)/modules/gmock/gtest
-#GMOCK_DIR := $(ROOT)/modules/gmock
-
-TARGET := astaire
-#TARGET_TEST := astaire_test
-
-TARGET_SOURCES := memcached_tap_client.cpp \
-                  memcached_config.cpp \
-                  memcachedstoreview.cpp \
-                  astaire_statistics.cpp \
-                  statistic.cpp \
-                  zmq_lvc.cpp \
-                  astaire.cpp \
-                  signalhandler.cpp \
-                  utils.cpp \
-                  logger.cpp \
-                  log.cpp \
-                  alarm.cpp \
-                  proxy_server.cpp \
-                  memcached_backend.cpp
-
-TARGET_SOURCES_BUILD := main.cpp
-
-#TARGET_SOURCES_TEST := main.cpp
-
-#TARGET_EXTRA_OBJS_TEST := gmock-all.o \
-#                          gtest-all.o
-
-#TEST_XML = $(TEST_OUT_DIR)/test_detail_$(TARGET_TEST).xml
-#COVERAGE_XML = $(TEST_OUT_DIR)/coverage_$(TARGET_TEST).xml
-#COVERAGE_LIST_TMP = $(TEST_OUT_DIR)/coverage_list_tmp
-#COVERAGE_LIST = $(TEST_OUT_DIR)/coverage_list
-#COVERAGE_MASTER_LIST = ut/coverage-not-yet
-#VG_XML = $(TEST_OUT_DIR)/vg_$(TARGET_TEST).memcheck
-#VG_OUT = $(TEST_OUT_DIR)/vg_$(TARGET_TEST).txt
-#VG_LIST = $(TEST_OUT_DIR)/vg_$(TARGET_TEST)_list
-
-#VG_SUPPRESS = ut/$(TARGET_TEST).supp
-
-#EXTRA_CLEANS += $(TEST_XML) \
-#                $(COVERAGE_XML) \
-#                $(VG_XML) $(VG_OUT) \
-#                $(OBJ_DIR_TEST)/*.gcno \
-#                $(OBJ_DIR_TEST)/*.gcda \
-#                *.gcov
-
-CPPFLAGS += -Wno-write-strings \
-            -ggdb3 -gdwarf-2 -std=c++0x
-CPPFLAGS += -I${ROOT}/include \
-            -I${ROOT}/usr/include \
-            -I${ROOT}/modules/cpp-common/include \
-            -I${ROOT}/modules/cpp-common/test_utils
-
-# Add modules/cpp-common/src as a VPATH to pull in required common modules
-VPATH := ${ROOT}/modules/cpp-common/src:${ROOT}/modules/cpp-common/test_utils
-
-# Production build:
-#
-# Enable optimization in production only.
-CPPFLAGS := $(filter-out -O2,$(CPPFLAGS))
-CPPFLAGS_BUILD += -O2
-
-# Test build:
-#
-# Turn on code coverage.
-# Disable optimization, for speed and coverage accuracy.
-# Allow testing of private and protected fields/methods.
-# Add the Google Mock / Google Test includes.
-#CPPFLAGS_TEST  += -DUNIT_TEST \
-#                  -fprofile-arcs -ftest-coverage \
-#                  -O0 \
-#                  -fno-access-control \
-#                  -I$(GTEST_DIR)/include -I$(GMOCK_DIR)/include
-
-LDFLAGS += -L${ROOT}/usr/lib
-LDFLAGS += -lmemcached \
-           -lpthread \
-           -lboost_filesystem \
-           -lboost_system \
-           -lrt \
-           -lzmq \
-           -lsas
-
-# Test build uses just-built libraries, which may not be installed
-#LDFLAGS_TEST += -Wl,-rpath=$(ROOT)/usr/lib
-
-# Now the GMock / GTest boilerplate.
-#GTEST_HEADERS := $(GTEST_DIR)/include/gtest/*.h \
-#                 $(GTEST_DIR)/include/gtest/internal/*.h
-#GMOCK_HEADERS := $(GMOCK_DIR)/include/gmock/*.h \
-#                 $(GMOCK_DIR)/include/gmock/internal/*.h \
-#                 $(GTEST_HEADERS)
-
-#GTEST_SRCS_ := $(GTEST_DIR)/src/*.cc $(GTEST_DIR)/src/*.h $(GTEST_HEADERS)
-#GMOCK_SRCS_ := $(GMOCK_DIR)/src/*.cc $(GMOCK_HEADERS)
-# End of boilerplate
-
-COVERAGEFLAGS = $(OBJ_DIR_TEST) --object-directory=$(shell pwd) --root=${ROOT} \
-                --exclude='(^include/|^modules/gmock/|^modules/rapidjson/|^modules/cpp-common/include/|^modules/cpp-common/test_utils|^ut/|^usr/)' \
-                --sort-percentage
-
-#VGFLAGS = --suppressions=$(VG_SUPPRESS) \
-#          --gen-suppressions=all \
-#          --leak-check=full \
-#          --track-origins=yes \
-#          --malloc-fill=cc \
-#          --free-fill=df
-
-# Define JUSTTEST=<testname> to test just that test.  Easier than
-# passing the --gtest_filter in EXTRA_TEST_ARGS.
-#ifdef JUSTTEST
-#  EXTRA_TEST_ARGS ?= --gtest_filter=*$(JUSTTEST)*
-#endif
-
-build: ${ROOT}/usr/include/astaire_alarmdefinition.h
-
-include ${MK_DIR}/platform.mk
-include ${ROOT}/modules/cpp-common/makefiles/alarm-utils.mk
-
-.PHONY: stage-build
-stage-build: build
-
-#.PHONY: test
-#test: run_test coverage vg coverage-check vg-check
-
-# Run the test.  You can set EXTRA_TEST_ARGS to pass extra arguments
-# to the test, e.g.,
-#
-#   make EXTRA_TEST_ARGS=--gtest_filter=StatefulProxyTest* run_test
-#
-# runs just the StatefulProxyTest tests.
-#
-# Ignore failure here; it will be detected by Jenkins.
-#.PHONY: run_test
-#run_test: build_test | $(TEST_OUT_DIR)
-#	rm -f $(TEST_XML)
-#	rm -f $(OBJ_DIR_TEST)/*.gcda
-#	$(TARGET_BIN_TEST) $(EXTRA_TEST_ARGS) --gtest_output=xml:$(TEST_XML)
-
-#.PHONY: coverage
-#coverage: | $(TEST_OUT_DIR)
-#	$(GCOVR) $(COVERAGEFLAGS) --xml > $(COVERAGE_XML)
-
-# Check that we have 100% coverage of all files except those that we
-# have declared we're being relaxed on.  In particular, all new files
-# must have 100% coverage or be added to $(COVERAGE_MASTER_LIST).
-# The string "Marking build unstable" is recognised by the CI scripts
-# and if it is found the build is marked unstable.
-#.PHONY: coverage-check
-#coverage-check: coverage
-#	@xmllint --xpath '//class[@line-rate!="1.0"]/@filename' $(COVERAGE_XML) \
-#		| tr ' ' '\n' \
-#		| grep filename= \
-#		| cut -d\" -f2 \
-#		| sort > $(COVERAGE_LIST_TMP)
-#	@sort $(COVERAGE_MASTER_LIST) | comm -23 $(COVERAGE_LIST_TMP) - > $(COVERAGE_LIST)
-#	@if grep -q ^ $(COVERAGE_LIST) ; then \
-#		echo "Error: some files unexpectedly have less than 100% code coverage:" ; \
-#		cat $(COVERAGE_LIST) ; \
-#		/bin/false ; \
-#		echo "Marking build unstable." ; \
-#	fi
-
-# Get quick coverage data at the command line. Add --branches to get branch info
-# instead of line info in report.  *.gcov files generated in current directory
-# if you need to see full detail.
-#.PHONY: coverage_raw
-#coverage_raw: | $(TEST_OUT_DIR)
-#	$(GCOVR) $(COVERAGEFLAGS) --keep
-
-#.PHONY: debug
-#debug: build_test
-#	gdb --args $(TARGET_BIN_TEST) $(EXTRA_TEST_ARGS)
-
-# Don't run VG against death tests; they don't play nicely.
-# Be aware that running this will count towards coverage.
-# Don't send output to console, or it might be confused with the full
-# unit-test run earlier.
-# Test failure should not lead to build failure - instead we observe
-# test failure from Jenkins.
-#.PHONY: vg
-#vg: build_test | $(TEST_OUT_DIR)
-#	-valgrind --xml=yes --xml-file=$(VG_XML) $(VGFLAGS) \
-#	  $(TARGET_BIN_TEST) --gtest_filter='-*DeathTest*' $(EXTRA_TEST_ARGS) > $(VG_OUT) 2>&1
-
-# Check whether there were any errors from valgrind. Output to screen any errors found,
-# and details of where to find the full logs.
-# The output file will contain <error><kind>ERROR</kind></error>, or 'XPath set is empty'
-# if there are no errors.
-#.PHONY: vg-check
-#vg-check: vg
-#	@xmllint --xpath '//error/kind' $(VG_XML) 2>&1 | \
-#		sed -e 's#<kind>##g' | \
-#		sed -e 's#</kind>#\n#g' | \
-#		sort > $(VG_LIST)
-#	@if grep -q -v "XPath set is empty" $(VG_LIST) ; then \
-#		echo "Error: some memory errors have been detected" ; \
-#		cat $(VG_LIST) ; \
-#		echo "See $(VG_XML) for further details." ; \
-#	fi
-
-#.PHONY: vg_raw
-#vg_raw: build_test | $(TEST_OUT_DIR)
-#	-valgrind --gen-suppressions=all $(VGFLAGS) \
-#	  $(TARGET_BIN_TEST) --gtest_filter='-*DeathTest*' $(EXTRA_TEST_ARGS)
-
-.PHONY: distclean
-distclean: clean
-
-${ROOT}/usr/include/astaire_alarmdefinition.h : ${BUILD_DIR}/bin/alarm_header ${ROOT}/root/usr/share/clearwater/infrastructure/alarms/astaire_alarms.json
-	${BUILD_DIR}/bin/alarm_header -j "${ROOT}/root/usr/share/clearwater/infrastructure/alarms/astaire_alarms.json" -n "astaire"
-=======
 MODULE_DIR := ${ROOT}/modules
 include ../modules/cpp-common/makefiles/alarm-utils.mk
 
 ../usr/include/astaire_alarmdefinition.h : ../build/bin/alarm_header ../root/usr/share/clearwater/infrastructure/alarms/astaire_alarms.json
 	$< -j "../root/usr/share/clearwater/infrastructure/alarms/astaire_alarms.json" -n "astaire"
->>>>>>> 6e5462cc
 	mv astaire_alarmdefinition.h $@
 ${astaire_OBJECT_DIR}/main.o : ../usr/include/astaire_alarmdefinition.h