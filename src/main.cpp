--- conflicted
+++ resolved
@@ -197,12 +197,7 @@
   // will trigger the log files to be copied to the diags bundle
   TRC_COMMIT();
 
-<<<<<<< HEAD
   CL_ASTAIRE_TERMINATED.log(strsignal(sig));
-  closelog();
-=======
-  CL_ASTAIRE_CRASHED.log(strsignal(sig));
->>>>>>> 2c53887f
 
   // Dump a core.
   abort();
