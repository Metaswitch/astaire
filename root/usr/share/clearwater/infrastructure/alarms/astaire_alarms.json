{
    "alarms": [
        {
            "index": 5500,
            "cause": "SOFTWARE_ERROR",
            "name": "ASTAIRE_PROCESS_FAIL",
            "levels": [
                {
                    "severity": "CLEARED",
                    "details": "The Astaire process has been restored to normal operation.",
                    "description": "Astaire: Process failure cleared.",
                    "cause": "The Astaire process has been restored to normal operation. The previously issued alarm has been cleared.",
                    "effect": "Memcached synchronization for cluster nodes is fully operational.",
                    "action": "No action."
                },
                {
                    "severity": "CRITICAL",
                    "details": "Monit has detected that the Astaire process has failed. A restart will automatically be attempted. If this alarm does not clear, the Astaire process may have been stopped or an unrecoverable failure may have occurred.",
                    "description": "Astaire: Process failure.",
                    "cause": "Monit has detected that the Astaire process has failed. A restart will automatically be attempted.",
                    "effect": "Synchronization of the Memcached database will be delayed until the process recovers.",
                    "action": "If this alarm does not clear, the Astaire process may have been stopped or an unrecoverable failure may have occurred. If the alarm fails to clear then contact your support representative."
                }
            ]
        },
        {
            "index": 5501,
            "cause": "DATABASE_INCONSISTENCY",
            "name": "ASTAIRE_RESYNC_IN_PROGRESS",
            "levels": [
                {
                    "severity": "CLEARED",
<<<<<<< HEAD
                    "details": "The local Memcached resynchronization process has ended, no longer blocking a scale-up or down operation (a different type of resynchronization operation may still be in progress though). An error log will indicate if the process was unsuccessful.",
                    "description": "Astaire: Memcached resynchronization complete.",
                    "cause": "The local Memcached process is synchronized with the rest of the cluster. Memcached resynchronization is no longer blocking a scale-up or scale-down operation (a different type of resynchronization operation may still be in progress though.",
=======
                    "details": "The local Memcached process is synchronized with the rest of the cluster. Memcached resynchronization is no longer blocking a scale-in or scale-out operation (a different type of resynchronization operation may still be in progress though).",
                    "description": "Astaire: Memcached database synchronized",
                    "cause": "The local Memcached process is synchronized with the rest of the cluster. Memcached resynchronization is no longer blocking a scale-in or scale-out operation (a different type of resynchronization operation may still be in progress though).",
>>>>>>> f29b8cdb
                    "effect": "The local node has received all of the synchronized data.",
                    "action": "No action."
                },
                {
                    "severity": "MINOR",
<<<<<<< HEAD
                    "details": "Astaire is resynchronizing the local Memcached process with the rest of the cluster. Service should be unaffected. If a scale-up or scale-down operation is in progress, wait for resynchronization to finish before completing the operation.",
                    "description": "Astaire: Memcached database resynchronization in progress.",
=======
                    "details": "Astaire is resynchronizing the local Memcached process with the rest of the cluster. Service should be unaffected. If a scale-in or scale-out operation is in progress, wait for resynchronization to finish before completing the operation.",
                    "description": "Astaire: Memcached database resynchronization in progress",
>>>>>>> f29b8cdb
                    "cause": "Astaire is resynchronizing the local Memcached process with the rest of the cluster.",
                    "effect": "Service is unaffected.",
                    "action": "If a scale-in or scale-out operation is in progress, wait for resynchronization to finish before completing the operation."
                }
            ]
        },
        {
            "index": 5502,
            "cause": "UNDERLYING_RESOURCE_UNAVAILABLE",
            "name": "ASTAIRE_MEMCACHED_COMM_ERROR",
            "levels": [
                {
                    "severity": "CLEARED",
                    "details": "Astaire communication to at least one Memcached has been restored.",
                    "description": "Astaire: Memcached communication error cleared.",
                    "cause": "Astaire communication to at least one Memcached has been restored. The previously issued alarm has been cleared.",
                    "effect": "Normal Astaire operation has been restored.",
                    "action": "No action."
                },
                {
                    "severity": "CRITICAL",
                    "details": "Astaire has failed to make a connection with all Memcached processes in the cluster. If this alarm does not clear, network connection may have been lost, or the Memcached processes may have failed and be in an unrecoverable condition.",
                    "description": "Astaire: Memcached communication error.",
                    "cause": "Astaire is unable to contact any Memcacheds.",
                    "effect": "The system is unable to retrieve or write short lived data. The exact effect will depend on which processes are using this Astaire.",
                    "action": "Monitor for this alarm to clear. If this alarm does not clear, ensure that the Memcached processes are operational and that network connectivity exists between Memcached and Astaire. If Memcached processes do not return to service then contact your support representative."
                }
            ]
        },
        {
            "index": 5503,
            "cause": "UNDERLYING_RESOURCE_UNAVAILABLE",
            "name": "ASTAIRE_VBUCKET_ERROR",
            "levels": [
                {
                    "severity": "CLEARED",
                    "details": "Astaire communication to Memcached for a piece of data has been restored.",
                    "description": "Astaire: Memcached vBucket communication error cleared.",
                    "cause": "Astaire communication to Memcached for a vBucket has been restored. The previously issued alarm has been cleared.",
                    "effect": "Normal Astaire operation has been restored.",
                    "action": "No action."
                },
                {
                    "severity": "MAJOR",
                    "details": "Astaire is unable to contact any Memcacheds for a piece of data. Some subscriber data will be unavailable. If this alarm does not clear, ensure that all Memcacheds are operational and that network connectivity exists between them and Astaire.",
                    "description": "Astaire: Memcached vBucket communication error.",
                    "cause": "Astaire is unable to contact any Memcacheds for a vBucket.",
                    "effect": "The system is unable to retrieve or write some short lived data. The exact effect will depend on which processes are using this Astaire.",
                    "action": "Monitor for this alarm to clear. If this alarm does not clear, ensure that the Memcached processes are operational and that network connectivity exists between Memcached and Astaire. If Memcached processes do not return to service then contact your support representative."
                }
            ]
        }
    ]
}<|MERGE_RESOLUTION|>--- conflicted
+++ resolved
@@ -30,27 +30,16 @@
             "levels": [
                 {
                     "severity": "CLEARED",
-<<<<<<< HEAD
-                    "details": "The local Memcached resynchronization process has ended, no longer blocking a scale-up or down operation (a different type of resynchronization operation may still be in progress though). An error log will indicate if the process was unsuccessful.",
-                    "description": "Astaire: Memcached resynchronization complete.",
-                    "cause": "The local Memcached process is synchronized with the rest of the cluster. Memcached resynchronization is no longer blocking a scale-up or scale-down operation (a different type of resynchronization operation may still be in progress though.",
-=======
                     "details": "The local Memcached process is synchronized with the rest of the cluster. Memcached resynchronization is no longer blocking a scale-in or scale-out operation (a different type of resynchronization operation may still be in progress though).",
                     "description": "Astaire: Memcached database synchronized",
                     "cause": "The local Memcached process is synchronized with the rest of the cluster. Memcached resynchronization is no longer blocking a scale-in or scale-out operation (a different type of resynchronization operation may still be in progress though).",
->>>>>>> f29b8cdb
                     "effect": "The local node has received all of the synchronized data.",
                     "action": "No action."
                 },
                 {
                     "severity": "MINOR",
-<<<<<<< HEAD
-                    "details": "Astaire is resynchronizing the local Memcached process with the rest of the cluster. Service should be unaffected. If a scale-up or scale-down operation is in progress, wait for resynchronization to finish before completing the operation.",
-                    "description": "Astaire: Memcached database resynchronization in progress.",
-=======
                     "details": "Astaire is resynchronizing the local Memcached process with the rest of the cluster. Service should be unaffected. If a scale-in or scale-out operation is in progress, wait for resynchronization to finish before completing the operation.",
                     "description": "Astaire: Memcached database resynchronization in progress",
->>>>>>> f29b8cdb
                     "cause": "Astaire is resynchronizing the local Memcached process with the rest of the cluster.",
                     "effect": "Service is unaffected.",
                     "action": "If a scale-in or scale-out operation is in progress, wait for resynchronization to finish before completing the operation."
